--- conflicted
+++ resolved
@@ -172,27 +172,15 @@
 		contentType string
 		traces      []model.Trace
 	}{
-<<<<<<< HEAD
-		{"v02 with empty content-type", NewHTTPReceiver(conf, dynConf), v02, "", fixtures.GetTestTrace(1, 1, false)},
-		{"v03 with empty content-type", NewHTTPReceiver(conf, dynConf), v03, "", fixtures.GetTestTrace(1, 1, false)},
-		{"v04 with empty content-type", NewHTTPReceiver(conf, dynConf), v04, "", fixtures.GetTestTrace(1, 1, false)},
-		{"v02 with application/json", NewHTTPReceiver(conf, dynConf), v02, "application/json", fixtures.GetTestTrace(1, 1, false)},
-		{"v03 with application/json", NewHTTPReceiver(conf, dynConf), v03, "application/json", fixtures.GetTestTrace(1, 1, false)},
-		{"v04 with application/json", NewHTTPReceiver(conf, dynConf), v04, "application/json", fixtures.GetTestTrace(1, 1, false)},
-		{"v02 with text/json", NewHTTPReceiver(conf, dynConf), v02, "text/json", fixtures.GetTestTrace(1, 1, false)},
-		{"v03 with text/json", NewHTTPReceiver(conf, dynConf), v03, "text/json", fixtures.GetTestTrace(1, 1, false)},
-		{"v04 with text/json", NewHTTPReceiver(conf, dynConf), v04, "text/json", fixtures.GetTestTrace(1, 1, false)},
-=======
-		{"v02 with empty content-type", NewTestReceiverFromConfig(conf), v02, "", fixtures.GetTestTrace(1, 1)},
-		{"v03 with empty content-type", NewTestReceiverFromConfig(conf), v03, "", fixtures.GetTestTrace(1, 1)},
-		{"v04 with empty content-type", NewTestReceiverFromConfig(conf), v04, "", fixtures.GetTestTrace(1, 1)},
-		{"v02 with application/json", NewTestReceiverFromConfig(conf), v02, "application/json", fixtures.GetTestTrace(1, 1)},
-		{"v03 with application/json", NewTestReceiverFromConfig(conf), v03, "application/json", fixtures.GetTestTrace(1, 1)},
-		{"v04 with application/json", NewTestReceiverFromConfig(conf), v04, "application/json", fixtures.GetTestTrace(1, 1)},
-		{"v02 with text/json", NewTestReceiverFromConfig(conf), v02, "text/json", fixtures.GetTestTrace(1, 1)},
-		{"v03 with text/json", NewTestReceiverFromConfig(conf), v03, "text/json", fixtures.GetTestTrace(1, 1)},
-		{"v04 with text/json", NewTestReceiverFromConfig(conf), v04, "text/json", fixtures.GetTestTrace(1, 1)},
->>>>>>> 33b1bab3
+		{"v02 with empty content-type", NewTestReceiverFromConfig(conf), v02, "", fixtures.GetTestTrace(1, 1, false)},
+		{"v03 with empty content-type", NewTestReceiverFromConfig(conf), v03, "", fixtures.GetTestTrace(1, 1, false)},
+		{"v04 with empty content-type", NewTestReceiverFromConfig(conf), v04, "", fixtures.GetTestTrace(1, 1, false)},
+		{"v02 with application/json", NewTestReceiverFromConfig(conf), v02, "application/json", fixtures.GetTestTrace(1, 1, false)},
+		{"v03 with application/json", NewTestReceiverFromConfig(conf), v03, "application/json", fixtures.GetTestTrace(1, 1, false)},
+		{"v04 with application/json", NewTestReceiverFromConfig(conf), v04, "application/json", fixtures.GetTestTrace(1, 1, false)},
+		{"v02 with text/json", NewTestReceiverFromConfig(conf), v02, "text/json", fixtures.GetTestTrace(1, 1, false)},
+		{"v03 with text/json", NewTestReceiverFromConfig(conf), v03, "text/json", fixtures.GetTestTrace(1, 1, false)},
+		{"v04 with text/json", NewTestReceiverFromConfig(conf), v04, "text/json", fixtures.GetTestTrace(1, 1, false)},
 	}
 
 	for _, tc := range testCases {
@@ -248,17 +236,10 @@
 		contentType string
 		traces      model.Traces
 	}{
-<<<<<<< HEAD
-		{"v01 with application/msgpack", NewHTTPReceiver(conf, dynConf), v01, "application/msgpack", fixtures.GetTestTrace(1, 1, false)},
-		{"v02 with application/msgpack", NewHTTPReceiver(conf, dynConf), v02, "application/msgpack", fixtures.GetTestTrace(1, 1, false)},
-		{"v03 with application/msgpack", NewHTTPReceiver(conf, dynConf), v03, "application/msgpack", fixtures.GetTestTrace(1, 1, false)},
-		{"v04 with application/msgpack", NewHTTPReceiver(conf, dynConf), v04, "application/msgpack", fixtures.GetTestTrace(1, 1, false)},
-=======
-		{"v01 with application/msgpack", NewTestReceiverFromConfig(conf), v01, "application/msgpack", fixtures.GetTestTrace(1, 1)},
-		{"v02 with application/msgpack", NewTestReceiverFromConfig(conf), v02, "application/msgpack", fixtures.GetTestTrace(1, 1)},
-		{"v03 with application/msgpack", NewTestReceiverFromConfig(conf), v03, "application/msgpack", fixtures.GetTestTrace(1, 1)},
-		{"v04 with application/msgpack", NewTestReceiverFromConfig(conf), v04, "application/msgpack", fixtures.GetTestTrace(1, 1)},
->>>>>>> 33b1bab3
+		{"v01 with application/msgpack", NewTestReceiverFromConfig(conf), v01, "application/msgpack", fixtures.GetTestTrace(1, 1, false)},
+		{"v02 with application/msgpack", NewTestReceiverFromConfig(conf), v02, "application/msgpack", fixtures.GetTestTrace(1, 1, false)},
+		{"v03 with application/msgpack", NewTestReceiverFromConfig(conf), v03, "application/msgpack", fixtures.GetTestTrace(1, 1, false)},
+		{"v04 with application/msgpack", NewTestReceiverFromConfig(conf), v04, "application/msgpack", fixtures.GetTestTrace(1, 1, false)},
 	}
 
 	for _, tc := range testCases {
@@ -580,12 +561,10 @@
 	n := 100 // Payloads need to be big enough, else bug is not triggered
 	msgp.Encode(&buf, fixtures.GetTestTrace(n, n, true))
 
-	conf := config.NewDefaultAgentConfig()
-	conf.APIKey = "test"
+	conf := NewTestReceiverConfig()
 	conf.PreSampleRate = 0.000001 // Make sure we sample aggressively
-	dynConf := config.NewDynamicConfig()
-
-	receiver := NewHTTPReceiver(conf, dynConf)
+	receiver := NewTestReceiverFromConfig(conf)
+
 	server := httptest.NewServer(http.HandlerFunc(receiver.httpHandleWithVersion(v04, receiver.handleTraces)))
 
 	defer server.Close()
